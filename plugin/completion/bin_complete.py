"""This module contains a class for clang binary based completion

Attributes:
    log (logging.Logger): logger for this module

Deleted Attributes:
    cindex_dict (dict): dict of cindex entries for each version of clang
"""
import re
import sublime
import time
import logging

from os import path

from .. import error_vis
from ..tools import Tools
from .base_complete import BaseCompleter
from .flags_manager import FlagsManager

log = logging.getLogger(__name__)
log.debug(" reloading module")


class Completer(BaseCompleter):

    """Encapsulates completions based on the output from clang_binary

    Attributes:

        clang_binary (str): e.g. "clang++" or "clang++-3.6"
        flags_dict (dict): compilation flags lists for each view
        init_flags (list): flags that every command needs
        std_flag (TYPE): std flag, e.g. "std=c++11"

        completions (list): current completions
        async_completions_ready (bool): turns true if there are completions
                                    that have become ready from an async call

        compl_regex (regex): regex to parse raw completion for name and content
        compl_content_regex (regex): regex to parse the content of the
        completion opts_regex (regex): regex to detect optional parameters
        triggers

        group_params (str): string for a group to capture function parameters
        group_types (str): string for a group to capture type names
        group_opts (str): string for a group to capture optional parameters

        PARAM_CHARS (str): chars allowed to be part of function or type
        PARAM_TAG (str): function params tag for convenience
        TYPE_TAG (str): type name tag for convenience

    """
    clang_binary = None

    init_flags = ["-c", "-fsyntax-only", "-x c++"]
    flags_dict = {}
    std_flag = None

    PARAM_TAG = "param"
    TYPE_TAG = "type"
    PARAM_CHARS = "\w\s\*\&\<\>:,\(\)\$\{\}!"
    group_params = "(?P<{param_tag}>[{param_chars}]+)".format(
        param_chars=PARAM_CHARS,
        param_tag=PARAM_TAG)
    group_types = "(?P<{type_tag}>[{type_chars}]+)".format(
        type_tag=TYPE_TAG,
        type_chars=PARAM_CHARS)

    compl_str_mask = "{complete_flag}={file}:{row}:{col} {file}"

    completion_mask = "{binary} {init} {std} {complete_at} {flags}"
    update_mask = "{binary} {init} {std} {file} {flags}"

    compl_regex = re.compile("COMPLETION:\s(?P<name>.*)\s:\s(?P<content>.*)")
    compl_content_regex = re.compile(
        "\<#{group_params}#\>|\[#{group_types}#\]".format(
            group_params=group_params, group_types=group_types))

    opts_regex = re.compile("{#|#}")

    def __init__(self, clang_binary):
        """Initialize the Completer

        Args:
            clang_binary (str): string for clang binary e.g. 'clang-3.6++'

        """
        # init common completer interface
        super(Completer, self).__init__(clang_binary)
        Completer.clang_binary = clang_binary

    def remove(self, view_id):
        """remove compile flags for view

        Args:
            view_id (int): current view id
        """
        if view_id in self.flags_dict:
            self.flags_dict[view_id] = []

    def exists_for_view(self, view_id):
        """check if compile flags exist for view id

        Args:
            view_id (int): current view id

        Returns:
            bool: compile flags exist for this view
        """
        if view_id not in self.flags_dict:
            log.debug(" no build flags for view: %s", view_id)
            return False
        if len(self.flags_dict[view_id]) > 0:
            return True
        return False

    def init(self, view, settings):
        """Initialize the completer

        Args:
            view (sublime.View): current view
            settings (Settings): plugin settings

        """

        # Return early if this is an invalid view.
        if not Tools.is_valid_view(view):
            return

        # init procedure from super class
        super(Completer, self).init(view, settings)

        # init current flags empty
        self.flags_dict[view.buffer_id()] = None
        clang_flags = None

        # set std_flag
        self.std_flag = settings.std_flag
        # if we use project-specific settings we ignore everything else
        if settings.project_specific_settings:
            log.debug(" overriding all flags by project ones")
            clang_flags = settings.get_project_clang_flags()
            if not clang_flags:
                log.error(" could not read project specific settings")
                log.info(" falling back to default plugin ones")
        if not clang_flags:
            # init needed variables from plugin settings as project settings
            # are either not used or invalid
            clang_flags = []

            # init includes to start with from settings
            includes = settings.populate_include_dirs(view)

            for include in includes:
                clang_flags.append('-I "{}"'.format(
                    include))

<<<<<<< HEAD
            if settings.search_clang_complete and self.flags_manager:
                log.debug(" flags_manager loaded")
                custom_flags = self.flags_manager.get_flags(
                    separate_includes=True)
                clang_flags += custom_flags
=======
            # support .clang_complete file with -I "<indlude>" entries
            if settings.search_clang_complete:
                file_name = view.file_name()
                file_folder = path.dirname(file_name)
                if not self.flags_file:
                    self.flags_file = FlagsFile(
                        from_folder=file_folder,
                        to_folder=settings.project_base_folder)
                # add custom flags to general ones
                clang_flags += self.flags_file.get_flags(
                                separate_includes=True)
>>>>>>> 7885216c
        # let's print the flags just to be sure
        self.flags_dict[view.buffer_id()] = clang_flags
        log.debug(" clang flags are: %s", self.flags_dict[view.buffer_id()])

    def complete(self, view, cursor_pos, show_errors):
        """ This function is called asynchronously to create a list of
        autocompletions. It builds up a clang command that is then executed
        as a subprocess. The output is parsed for completions and/or errors

        Args:
            view (sublime.View): current view
            cursor_pos (int): sublime provided poistion of the cursor
            show_errors (bool): true if we want to visualize errors

        """
        if not view.buffer_id() in self.flags_dict:
            log.error(" cannot complete view: %s", view.buffer_id())
            return None

        start = time.time()
        output_text = self.run_clang_command(view, "complete", cursor_pos)
        raw_complete = output_text.splitlines()
        end = time.time()
        log.debug(" code complete done in %s seconds", end - start)

        self.completions = Completer._parse_completions(raw_complete)
        self.async_completions_ready = True
        Completer._reload_completions(view)

        if show_errors:
            self.show_errors(view, output_text)

    def update(self, view, show_errors):
        """update build for current view

        Args:
            view (sublime.View): this view
            show_errors (TYPE): do we need to show errors? If not this is a
                dummy function as we gain nothing from building it with binary.

        """
        if view.buffer_id() not in self.flags_dict:
            log.error(
                " Cannot update view %s. No build flags.", view.buffer_id())
            return False

        if not show_errors:
            # in this class there is no need to rebuild the file. It brings no
            # benefits. We only want to do it if we need to show errors.
            return False

        start = time.time()
        output_text = self.run_clang_command(view, "update")
        end = time.time()
        log.debug(" rebuilding done in %s seconds", end - start)

        if show_errors:
            self.show_errors(view, output_text)

    def run_clang_command(self, view, task_type, cursor_pos=0):
        """
        Construct and run clang command based on task

        Args:
            view (sublime.View): current view
            task_type (str): one of: {"complete", "update"}
            cursor_pos (int, optional): cursor position (used in completion)

        Returns:
            str: Output from command
        """
        file_body = view.substr(sublime.Region(0, view.size()))

        tempdir = Tools.get_temp_dir()
        temp_file_name = path.join(tempdir, path.basename(view.file_name()))
        with open(temp_file_name, "w", encoding='utf-8') as tmp_file:
            tmp_file.write(file_body)

        flags = self.flags_dict[view.buffer_id()]
        if task_type == "update":
            # we construct command for update task
            complete_cmd = Completer.update_mask.format(
                binary=Completer.clang_binary,
                init=" ".join(Completer.init_flags),
                std=self.std_flag,
                file=temp_file_name,
                flags=" ".join(flags))
        elif task_type == "complete":
            # we construct command for complete task
            (row, col) = view.rowcol(cursor_pos)
            row += 1
            col += 1
            complete_at_str = Completer.compl_str_mask.format(
                complete_flag="-Xclang -code-completion-at",
                file=temp_file_name, row=row, col=col)
            complete_cmd = Completer.completion_mask.format(
                binary=Completer.clang_binary,
                init=" ".join(Completer.init_flags),
                std=self.std_flag,
                complete_at=complete_at_str,
                flags=" ".join(flags))
        else:
            log.critical(" unknown type of cmd command wanted.")
            return None
        # now run this command
        log.debug(" clang command: \n%s", complete_cmd)

        return BaseCompleter.run_command(complete_cmd)

    def show_errors(self, view, output_text):
        """ Show current complie errors

        Args:
            view (sublime.View): Current view
            output_text (str): raw clang command output to be parsed
        """
        self.error_vis.generate(view, output_text.splitlines(),
                                error_vis.FORMAT_BINARY)
        self.error_vis.show_regions(view)

    @staticmethod
    def _parse_completions(complete_results):
        """Create snippet-like structures from a list of completions

        Args:
            complete_results (list): raw completions list

        Returns:
            list: updated completions
        """
        class Parser:

            """Help class to parse completions with regex

            Attributes:
                place_holders (int): number of place holders in use
            """

            def __init__(self):
                self.place_holders = 0

            def tokenize_params(self, match):
                """Create tockens from a match. Used as part or re.sub function

                Args:
                    match (re.match): current match

                Returns:
                    str: current match, wrapped in snippet
                """
                dict_match = match.groupdict()
                if dict_match[Completer.PARAM_TAG]:
                    self.place_holders += 1
                    return "${{{count}:{text}}}".format(
                        count=self.place_holders,
                        text=dict_match[Completer.PARAM_TAG])
                return ''

            @staticmethod
            def make_pretty(match):
                """Process raw match and remove ugly placeholders. Needed to
                have a human readable text for each completion.

                Args:
                    match (re.match): current completion

                Returns:
                    str: match stripped from unneeded placeholders
                """
                dict_match = match.groupdict()
                if dict_match[Completer.PARAM_TAG]:
                    return dict_match[Completer.PARAM_TAG]
                if dict_match[Completer.TYPE_TAG]:
                    return dict_match[Completer.TYPE_TAG] + ' '
                return ''

        completions = []
        for completion in complete_results:
            pos_search = Completer.compl_regex.search(completion)
            if not pos_search:
                log.debug(
                    " completion %s did not match pattern %s",
                    completion, Completer.compl_regex)
                continue
            comp_dict = pos_search.groupdict()
            # log.debug("completions parsed: %s", comp_dict)
            trigger = comp_dict['name']
            parser = Parser()
            # remove optional parameters triggers
            comp_dict['content'] = re.sub(
                Completer.opts_regex, '', comp_dict['content'])
            # tokenize parameters
            contents = re.sub(Completer.compl_content_regex,
                              parser.tokenize_params,
                              comp_dict['content'])
            # make the hint look pretty
            hint = re.sub(Completer.compl_content_regex,
                          Parser.make_pretty,
                          comp_dict['content'])
            completions.append([trigger + "\t" + hint, contents])
        return completions<|MERGE_RESOLUTION|>--- conflicted
+++ resolved
@@ -16,7 +16,6 @@
 from .. import error_vis
 from ..tools import Tools
 from .base_complete import BaseCompleter
-from .flags_manager import FlagsManager
 
 log = logging.getLogger(__name__)
 log.debug(" reloading module")
@@ -156,25 +155,12 @@
                 clang_flags.append('-I "{}"'.format(
                     include))
 
-<<<<<<< HEAD
             if settings.search_clang_complete and self.flags_manager:
                 log.debug(" flags_manager loaded")
                 custom_flags = self.flags_manager.get_flags(
                     separate_includes=True)
                 clang_flags += custom_flags
-=======
-            # support .clang_complete file with -I "<indlude>" entries
-            if settings.search_clang_complete:
-                file_name = view.file_name()
-                file_folder = path.dirname(file_name)
-                if not self.flags_file:
-                    self.flags_file = FlagsFile(
-                        from_folder=file_folder,
-                        to_folder=settings.project_base_folder)
-                # add custom flags to general ones
-                clang_flags += self.flags_file.get_flags(
-                                separate_includes=True)
->>>>>>> 7885216c
+
         # let's print the flags just to be sure
         self.flags_dict[view.buffer_id()] = clang_flags
         log.debug(" clang flags are: %s", self.flags_dict[view.buffer_id()])
